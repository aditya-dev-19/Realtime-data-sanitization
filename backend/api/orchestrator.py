--- conflicted
+++ resolved
@@ -4,23 +4,7 @@
 
 import sys
 from pathlib import Path
-<<<<<<< HEAD
-import json
-from datetime import datetime
-import tensorflow as tf  # Add this import
-from typing import Optional  # Add this import
-
-
-# Add project root to the Python path to allow for absolute imports
-project_root = Path(__file__).resolve().parent.parent
-sys.path.append(str(project_root))
-
-# Use tf.keras instead of direct keras import
-# from tf.keras.preprocessing.sequence import pad_sequences
-from tensorflow.keras.preprocessing.sequence import pad_sequences
-=======
 import warnings
->>>>>>> f6f5fa86
 import numpy as np
 import joblib
 
@@ -41,35 +25,12 @@
     torch, AutoModelForSequenceClassification, AutoTokenizer = None, None, None
     print("Warning: PyTorch/Transformers not available. Phishing and code injection detection will be disabled.")
 
-<<<<<<< HEAD
-from api.storage_handler import encrypt_and_upload_file, download_and_decrypt_file_by_doc
-
-class CybersecurityOrchestrator:
-    def __init__(self, model_dir='../saved_models/'):
-        print("Initializing Cybersecurity Orchestrator...")
-        
-        # Check scikit-learn version for compatibility
-        import sklearn
-        print(f"📊 scikit-learn version: {sklearn.__version__}")
-        
-        # 1. Load Dynamic Behavior Analyzer (LSTM)
-        try:
-            # Create fallback model directly to avoid LSTM parameter issues
-            print("   Creating fallback behavior analyzer to avoid LSTM compatibility issues...")
-            self._create_fallback_dynamic_model()
-            print("✅ Fallback Dynamic Behavior Analyzer created.")
-        except Exception as fallback_error:
-            print(f"❌ Failed to create fallback model: {fallback_error}")
-            self.dynamic_model = None
-            print("⚠️  Dynamic behavior analysis disabled")
-=======
 # --- Local Module Imports ---
 try:
     from .models.data_classification.api_interface import DataClassificationAPI
 except ImportError:
     print("Warning: Could not import data classification modules. This feature will be disabled.")
     DataClassificationAPI = None
->>>>>>> f6f5fa86
 
 
 class CybersecurityOrchestrator:
@@ -108,15 +69,6 @@
             print(f"⚠️  {model_name.split('(')[0].strip()} analysis will be disabled.")
             return None
 
-<<<<<<< HEAD
-    def _create_fallback_dynamic_model(self):
-        """Create a simple fallback model for dynamic behavior analysis"""
-        from tensorflow.keras.models import Sequential
-        from tensorflow.keras import layers
-        Dense = layers.Dense
-        
-        # Simple feedforward model as fallback
-=======
     def _load_dynamic_behavior_model(self):
         """Loads the dynamic behavior analysis model."""
         if not Sequential:
@@ -124,7 +76,6 @@
              self.dynamic_model = None
              return
         # Using a simple fallback model to avoid Keras version compatibility issues.
->>>>>>> f6f5fa86
         self.dynamic_model = Sequential([
             Dense(64, activation='relu', input_shape=(100,)),
             Dense(32, activation='relu'),
@@ -433,25 +384,4 @@
 
     def get_data_services_health(self):
         """Alias for health_check for backward compatibility."""
-        return self.health_check()
-
-
-
-# api/storage_handler.py
-def encrypt_and_store_sanitized_file(self, file_bytes: bytes, original_filename: str, sensitivity_score: float, uploader_id: Optional[str] = None):
-    """
-    Encrypts and uploads a sanitized file to cloud storage.
-    """
-    try:
-        result = encrypt_and_upload_file(
-            file_bytes=file_bytes,
-            original_filename=original_filename,
-            sensitivity=sensitivity_score,
-            uploader_id=uploader_id,
-            model_version="classifier_v1" # You can update this to your current model version
-        )
-        print(f"✅ Encrypted file uploaded. Metadata stored in Firestore with doc ID: {result.get('firestore_doc_id')}")
-        return {"status": "success", "details": result}
-    except Exception as e:
-        print(f"❌ Failed to encrypt and upload file: {e}")
-        return {"status": "error", "message": str(e)}+        return self.health_check()